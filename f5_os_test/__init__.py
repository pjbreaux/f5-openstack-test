--- conflicted
+++ resolved
@@ -12,14 +12,11 @@
 # See the License for the specific language governing permissions and
 # limitations under the License.
 #
-<<<<<<< HEAD
-__version__ = '0.2.1'
-=======
 
 import random
 import string
 
-__version__ = '0.2.0'
+__version__ = '0.2.1'
 
 
 def random_name(prefix, N):
@@ -36,5 +33,4 @@
     """
     return prefix + ''.join(
         random.SystemRandom().choice(
-            string.ascii_uppercase + string.digits) for _ in range(N))
->>>>>>> ac67d9bf
+            string.ascii_uppercase + string.digits) for _ in range(N))